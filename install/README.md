--- conflicted
+++ resolved
@@ -44,28 +44,15 @@
 # 平台部署流程
 
 基础环境依赖
-<<<<<<< HEAD
  - docker >= 19.03  
- - kubernetes = 1.21  
- - kubectl ==1.24  
+ - kubernetes = 1.18  
+ - kubectl >=1.18  
  - cfs/ceph  挂载到每台机器的 /data/k8s/  
  - 单机 磁盘>=200G   单机磁盘容量要求不大，仅做镜像容器的存储  
  - 控制端机器 cpu>=16 mem>=32G 
  - 任务端机器，根据需要自行配置  
 
 本平台依赖k8s/kubeflow/prometheus/efk相关组件，请参考install/kubenetes/README.md 部署依赖组件。
-=======
- - docker == 20.x docker 存储目录>1T
- - kubernetes = 1.21~1.25
- - kubectl == 1.24
- - nfs/ceph等分布式文件系统 挂载到每台机器的 /data/k8s/ （单机可忽略）
- - 数据库接口地址 mysql，没有可忽略使用cube-studio自带的
- - 单机 磁盘>=1000G 单机磁盘容量要求不大，仅做镜像容器的的存储
- - 控制端机器 cpu>=16 mem>=32G
- - 任务端cpu/gpu机器 根据需要自行配置,gpu安装对应厂商的要求安装好机器驱动
- - IB/RDMA网络 自动安装机器驱动和IB卡
- - 系统 ubuntu 20.04 ubuntu 22.04 或者centos7或者centos8
->>>>>>> 9bb3ef50
 
 平台完成部署之后如下:
 
