from flask_appbuilder.models.sqla.interface import SQLAInterface
from flask_babel import gettext as __
from flask_babel import lazy_gettext as _
import uuid
import urllib.parse
from sqlalchemy.exc import InvalidRequestError
from myapp.models.model_job import Job_Template
from myapp.models.model_job import Task, Pipeline, Workflow, RunHistory
from myapp.models.model_team import Project
from myapp.views.view_team import Project_Join_Filter
from flask_appbuilder.actions import action
from flask import jsonify
from flask_appbuilder.forms import GeneralModelConverter
from myapp.utils import core
from myapp import app, appbuilder, db
from wtforms.ext.sqlalchemy.fields import QuerySelectField
from jinja2 import Environment, BaseLoader, DebugUndefined,Undefined
import os
from wtforms.validators import DataRequired, Length, Regexp
from myapp.views.view_task import Task_ModelView, Task_ModelView_Api
from sqlalchemy import or_
from myapp.exceptions import MyappException
from wtforms import BooleanField, IntegerField, StringField, SelectField
from flask_appbuilder.fieldwidgets import BS3TextFieldWidget, Select2ManyWidget, Select2Widget, BS3TextAreaFieldWidget
from myapp.forms import MyBS3TextAreaFieldWidget, MySelectMultipleField
from myapp.models.model_job import Repository
from myapp.utils.py import py_k8s
import re, copy
from kubernetes.client.models import (
    V1EnvVar, V1SecurityContext
)
from .baseApi import (
    MyappModelRestApi
)
from flask import (
    flash,
    g,
    make_response,
    redirect,
    request
)
from myapp import security_manager
from myapp.views.view_team import filter_join_org_project
import pysnooper
from kubernetes import client
from .base import (
    DeleteMixin,
    get_user_roles,
    MyappFilter,
    MyappModelView,
    json_response
)

from flask_appbuilder import expose
import datetime, time, json

conf = app.config
logging = app.logger


class Pipeline_Filter(MyappFilter):
    # @pysnooper.snoop()
    def apply(self, query, func):
        user_roles = [role.name.lower() for role in list(self.get_user_roles())]
        if "admin" in user_roles:
            return query

        join_projects_id = security_manager.get_join_projects_id(db.session)
        # public_project_id =
        # logging.info(join_projects_id)
        return query.filter(
            or_(
                self.model.project_id.in_(join_projects_id),
                # self.model.project.name.in_(['public'])
            )
        )



def make_workflow_yaml(pipeline,workflow_label,hubsecret_list,dag_templates,containers_templates):
    name = pipeline.name+"-"+uuid.uuid4().hex[:4]
    workflow_label['workflow-name']=name
    workflow_crd_json={
        "apiVersion": "argoproj.io/v1alpha1",
        "kind": "Workflow",
        "metadata": {
            # "generateName": pipeline.name+"-",
            "annotations": {
                "name": pipeline.name,
                "description": pipeline.describe.encode("unicode_escape").decode('utf-8')
            },
            "name": name,
            "labels": workflow_label,
            "namespace": json.loads(pipeline.project.expand).get('PIPELINE_NAMESPACE', conf.get('PIPELINE_NAMESPACE'))
        },
        "spec": {
            "ttlStrategy": {
                "secondsAfterCompletion": 10800,  # 3个小时候自动删除
                "ttlSecondsAfterFinished": 10800,  # 3个小时候自动删除
            },
            "archiveLogs": True,  # 打包日志
            "entrypoint": pipeline.name,
            "templates": [
                             {
                                 "name": pipeline.name,
                                 "dag": {
                                     "tasks": dag_templates
                                 }
                             }
                         ] + containers_templates,
            "arguments": {
                "parameters": []
            },
            "serviceAccountName": "pipeline-runner",
            "parallelism": int(pipeline.parallelism),
            "imagePullSecrets": [
                {
                    "name": hubsecret
                } for hubsecret in hubsecret_list
            ]
        }
    }
    return workflow_crd_json


# 转化为worfklow的yaml
# @pysnooper.snoop()
def dag_to_pipeline(pipeline, dbsession, workflow_label=None, **kwargs):
    pipeline.dag_json = pipeline.fix_dag_json(dbsession)
    dbsession.commit()
    dag = json.loads(pipeline.dag_json)

    # 如果dag为空，就直接退出
    if not dag:
        return None, None

    all_tasks = {}
    for task_name in dag:
        # 使用临时连接，避免连接中断的问题
        # try:
        # db.session().ping()
        task = dbsession.query(Task).filter_by(name=task_name, pipeline_id=pipeline.id).first()
        if not task:
            raise MyappException('task %s not exist ' % task_name)
        all_tasks[task_name] = task

    # 渲染字符串模板变量
    def template_str(src_str):
        rtemplate = Environment(loader=BaseLoader, undefined=DebugUndefined).from_string(src_str)
        des_str = rtemplate.render(creator=pipeline.created_by.username,
                                   datetime=datetime,
                                   runner=g.user.username if g and g.user and g.user.username else pipeline.created_by.username,
                                   uuid = uuid,
                                   pipeline_id=pipeline.id,
                                   pipeline_name=pipeline.name,
                                   cluster_name=pipeline.project.cluster['NAME'],
                                   **kwargs
                                   )
        return des_str

    pipeline_global_env = template_str(pipeline.global_env.strip()) if pipeline.global_env else ''  # 优先渲染，不然里面如果有date就可能存在不一致的问题
    pipeline_global_env = [env.strip() for env in pipeline_global_env.split('\n') if '=' in env.strip()]

    # 系统级别环境变量
    global_envs = json.loads(template_str(json.dumps(conf.get('GLOBAL_ENV', {}), indent=4, ensure_ascii=False)))
    for env in pipeline_global_env:
        key,value = env[:env.index('=')],env[env.index('=')+1:]
        global_envs[key]=value


    def make_dag_template():
        dag_template = []
        for task_name in dag:
            dag_template.append({
                "name": task_name,
                "template": task_name,
                "dependencies": dag[task_name].get('upstream', [])
            })
        return dag_template

    # @pysnooper.snoop()
    def make_container_template(task_name):
        task = all_tasks[task_name]
        ops_args = []
        task_args = json.loads(task.args)
        for task_attr_name in task_args:
            # 添加参数名
            if type(task_args[task_attr_name]) == bool:
                if task_args[task_attr_name]:
                    ops_args.append('%s' % str(task_attr_name))
            # 添加参数值
            elif type(task_args[task_attr_name])==dict or type(task_args[task_attr_name])==list:
                ops_args.append('%s' % str(task_attr_name))
                ops_args.append('%s' % json.dumps(task_args[task_attr_name],ensure_ascii=False))
            elif not task_args[task_attr_name]:     # 如果参数值为空，则都不添加
                pass
            else:
                ops_args.append('%s' % str(task_attr_name))
                ops_args.append('%s'%str(task_args[task_attr_name]))   # 这里应该对不同类型的参数名称做不同的参数处理，比如bool型，只有参数，没有值


        # 设置环境变量
        container_envs = []
        if task.job_template.env:
            envs = re.split('\r|\n', task.job_template.env)
            envs = [env.strip() for env in envs if env.strip()]
            for env in envs:
                env_key, env_value = env.split('=')[0], env.split('=')[1]
                container_envs.append((env_key, env_value))

        # 设置全局环境变量
        for global_env_key in global_envs:
            container_envs.append((global_env_key, global_envs[global_env_key]))

        # 设置task的默认环境变量
        container_envs.append(("KFJ_TASK_ID", str(task.id)))
        container_envs.append(("KFJ_TASK_NAME", str(task.name)))
        container_envs.append(("KFJ_TASK_NODE_SELECTOR", str(task.get_node_selector())))
        container_envs.append(("KFJ_TASK_VOLUME_MOUNT", str(task.volume_mount)))
        container_envs.append(("KFJ_TASK_IMAGES", str(task.job_template.images)))
        container_envs.append(("KFJ_TASK_RESOURCE_CPU", str(task.resource_cpu)))
        container_envs.append(("KFJ_TASK_RESOURCE_MEMORY", str(task.resource_memory)))
        container_envs.append(("KFJ_TASK_RESOURCE_GPU", str(task.resource_gpu.replace("+", ''))))
        container_envs.append(("KFJ_TASK_PROJECT_NAME", str(pipeline.project.name)))
        container_envs.append(("GPU_TYPE", 'NVIDIA'))
        container_envs.append(("USERNAME", pipeline.created_by.username))

        # 创建工作目录
        working_dir = None
        if task.job_template.workdir and task.job_template.workdir.strip():
            working_dir = task.job_template.workdir.strip()
        if task.working_dir and task.working_dir.strip():
            working_dir = task.working_dir.strip()

        # 配置启动命令
        task_command = ''

        if task.command:
            commands = re.split('\r|\n', task.command)
            commands = [command.strip() for command in commands if command.strip()]
            if task_command:
                task_command += " && " + " && ".join(commands)
            else:
                task_command += " && ".join(commands)

        job_template_entrypoint = task.job_template.entrypoint.strip() if task.job_template.entrypoint else ''

        command = None
        if job_template_entrypoint:
            command = job_template_entrypoint

        if task_command:
            command = task_command

        images = task.job_template.images.name
        command = command.split(' ') if command else []
        command = [com for com in command if com]
        arguments = ops_args
        file_outputs = json.loads(task.outputs) if task.outputs and json.loads(task.outputs) else None

        if task.job_template.name==conf.get('CUSTOMIZE_JOB'):
            working_dir=json.loads(task.args).get('workdir')
            images = json.loads(task.args).get('images')
            command = ['bash', '-c', json.loads(task.args).get('command')]
            arguments = []


        # 添加用户自定义挂载
        k8s_volumes = []
        k8s_volume_mounts = []
        task.volume_mount = task.volume_mount.strip() if task.volume_mount else ''
        if task.volume_mount:
            try:
                k8s_volumes,k8s_volume_mounts = py_k8s.K8s.get_volume_mounts(task.volume_mount,pipeline.created_by.username)
            except Exception as e:
                print(e)

        # 添加node selector
        node_selector = {}
        for selector in re.split(',|;|\n|\t', task.get_node_selector()):
            selector = selector.replace(' ', '')
            if '=' in selector:
                node_selector[selector.strip().split('=')[0].strip()] = selector.strip().split('=')[1].strip()

        # 添加pod label
        pod_label = {
            "pipeline-id": str(pipeline.id),
            "pipeline-name": str(pipeline.name),
            "task-name": str(task.name),
            "run-id": global_envs.get('KFJ_RUN_ID', ''),
            "task-id": str(task.id),
            'upload-rtx': g.user.username if g and g.user and g.user.username else pipeline.created_by.username,
            'run-rtx': g.user.username if g and g.user and g.user.username else pipeline.created_by.username,
            'pipeline-rtx': pipeline.created_by.username
        }
        pod_annotations = {
            "task-label": str(task.label).encode("unicode_escape").decode('utf-8'),
            'job-template': task.job_template.describe.encode("unicode_escape").decode('utf-8')
        }

        # 设置资源限制
        resource_cpu = task.job_template.get_env('TASK_RESOURCE_CPU') if task.job_template.get_env('TASK_RESOURCE_CPU') else task.resource_cpu
        resource_gpu = task.job_template.get_env('TASK_RESOURCE_GPU') if task.job_template.get_env('TASK_RESOURCE_GPU') else task.resource_gpu
        resource_memory = task.job_template.get_env('TASK_RESOURCE_MEMORY') if task.job_template.get_env('TASK_RESOURCE_MEMORY') else task.resource_memory

        resources_requests = resources_limits = {}

        if resource_memory:
            if not '~' in resource_memory:
                resources_requests['memory'] = resource_memory
                resources_limits['memory'] = resource_memory
            else:
                resources_requests['memory'] = resource_memory.split("~")[0]
                resources_limits['memory'] = resource_memory.split("~")[1]

        if resource_cpu:
            if not '~' in resource_cpu:
                resources_requests['cpu'] = resource_cpu
                resources_limits['cpu'] = resource_cpu

            else:
                resources_requests['cpu'] = resource_cpu.split("~")[0]
                resources_limits['cpu'] = resource_cpu.split("~")[1]

        if resource_gpu:
            if resource_gpu and int(core.get_gpu(resource_gpu)[0]) > 0:
                gpu_drive_type = conf.get("GPU_DRIVE_TYPE", "NVIDIA")
                gpu_num = int(core.get_gpu(resource_gpu)[0])
                if gpu_drive_type == 'NVIDIA':
                    resources_requests['nvidia.com/gpu'] = str(gpu_num)
                    resources_limits['nvidia.com/gpu'] = str(gpu_num)

        # 配置host
        hostAliases = {}

        global_hostAliases = conf.get('HOSTALIASES', '')
        global_hostAliases = ''
        if task_temp.job_template.hostAliases:
            global_hostAliases += "\n" + task_temp.job_template.hostAliases
        if global_hostAliases:
            hostAliases_list = re.split('\r|\n', global_hostAliases)
            hostAliases_list = [host.strip() for host in hostAliases_list if host.strip()]
            for row in hostAliases_list:
                hosts = row.strip().split(' ')
                hosts = [host for host in hosts if host]
                if len(hosts) > 1:
                    hostAliases[hosts[1]] = hosts[0]

        if task.skip:
            command = ["echo", "skip"]
            arguments = None
            resources_requests = None
            resources_limits = None

        # print(command)
        task_template = {
            "name": task.name,  # 因为同一个
<<<<<<< HEAD
            "outputs":{
            },
=======
>>>>>>> 5557e266
            "container": {
                "name":task.name + "-" + uuid.uuid4().hex[:4],
                "command": command,
                "args":arguments,
                "env": [
                    {
                        "name": item[0],
                        "value": item[1]
                    } for item in container_envs
                ],
                "image": images,
                "resources": {
                    "limits": resources_limits,
                    "requests": resources_requests
                },
                "volumeMounts": k8s_volume_mounts,
                "workingDir": working_dir,
                "imagePullPolicy": conf.get('IMAGE_PULL_POLICY','Always')
            },
            "nodeSelector": node_selector,
            "securityContext":{
                "privileged":True if task.job_template.privileged else False
            },
            "affinity": {
                "podAntiAffinity": {
                    "preferredDuringSchedulingIgnoredDuringExecution": [
                        {
                            "podAffinityTerm": {
                                "labelSelector": {
                                    "matchLabels": {
                                        "pipeline-id": str(pipeline.id)
                                    }
                                },
                                "topologyKey": "kubernetes.io/hostname"
                            },
                            "weight": 80
                        }
                    ]
                }
            },
            "metadata": {
                "labels": pod_label,
                "annotations":pod_annotations
            },
            "retryStrategy": {
                "limit": int(task.retry)
            } if task.retry else None,
            "volumes": k8s_volumes,
            "hostAliases":[
                {
                    "hostnames": [hostname],
                    "ip":hostAliases[hostname]
                } for hostname in hostAliases
            ],
            "timeout":task.timeout if task.timeout else None
        }

        return task_template

    # 配置拉取秘钥
    hubsecret_list = []
    for task_name in all_tasks:
        # 配置拉取秘钥。本来在contain里面，workflow在外面
        task_temp = all_tasks[task_name]
        if task_temp.job_template.images.repository.hubsecret:
            hubsecret = task_temp.job_template.images.repository.hubsecret
            if hubsecret not in hubsecret_list:
                hubsecret_list.append(hubsecret)

    # 设置workflow标签
    if not workflow_label:
        workflow_label = {}

    workflow_label['upload-rtx'] = g.user.username if g and g.user and g.user.username else pipeline.created_by.username
    workflow_label['run-rtx'] = g.user.username if g and g.user and g.user.username else pipeline.created_by.username
    workflow_label['pipeline-rtx'] = pipeline.created_by.username
    workflow_label['save-time'] = datetime.datetime.now().strftime('%Y-%m-%dT%H-%M-%S')
    workflow_label['pipeline-id'] = str(pipeline.id)
    workflow_label['pipeline-name'] = str(pipeline.name)
    workflow_label['run-id'] = global_envs.get('KFJ_RUN_ID', '')  # 以此来绑定运行时id，不能用kfp的run—id。那个是传到kfp以后才产生的。
    workflow_label['cluster'] = pipeline.project.cluster['NAME']

    containers_template = []
    for task_name in dag:
        containers_template.append(make_container_template(task_name))

    workflow_json = make_workflow_yaml(pipeline=pipeline, workflow_label=workflow_label, hubsecret_list=hubsecret_list, dag_templates=make_dag_template(), containers_templates=containers_template)
    # 先这是某个模板变量不进行渲染，一直向后传递到argo
    pipeline_file = json.dumps(workflow_json,ensure_ascii=False,indent=4)
    # print(pipeline_file)
    pipeline_file = template_str(pipeline_file)

    return pipeline_file, workflow_label['run-id']


# @pysnooper.snoop(watch_explode=())
def run_pipeline(cluster, workflow_json):
    crd_name = workflow_json.get('metadata', {}).get('name', '')
    from myapp.utils.py.py_k8s import K8s
    k8s_client = K8s(cluster.get('KUBECONFIG', ''))
    namespace = workflow_json.get('metadata', {}).get("namespace", conf.get('PIPELINE_NAMESPACE'))
    crd_info = conf.get('CRD_INFO', {}).get('workflow', {})
    try:
        workflow_obj = k8s_client.get_one_crd(group=crd_info['group'], version=crd_info['version'], plural=crd_info['plural'],namespace=namespace, name=crd_name)
        if workflow_obj:
            k8s_client.delete_crd(group=crd_info['group'], version=crd_info['version'], plural=crd_info['plural'],namespace=namespace, name=crd_name)
            time.sleep(1)

        crd = k8s_client.create_crd(group=crd_info['group'], version=crd_info['version'], plural=crd_info['plural'],namespace=namespace, body=workflow_json)
    except Exception as e:
        print(e)

    return crd_name


class Pipeline_ModelView_Base():
    label_title = '任务流'
    datamodel = SQLAInterface(Pipeline)
    check_redirect_list_url = conf.get('MODEL_URLS', {}).get('pipeline', '')

    base_permissions = ['can_show', 'can_edit', 'can_list', 'can_delete', 'can_add']
    base_order = ("changed_on", "desc")
    # order_columns = ['id','changed_on']
    order_columns = ['id']

    list_columns = ['id', 'project', 'pipeline_url', 'creator', 'modified']
    cols_width = {
        "id": {"type": "ellip2", "width": 100},
        "project": {"type": "ellip2", "width": 200},
        "pipeline_url": {"type": "ellip2", "width": 400},
        "modified": {"type": "ellip2", "width": 150}
    }
    add_columns = ['project', 'name', 'describe']
    edit_columns = ['project', 'name', 'describe', 'schedule_type', 'cron_time', 'depends_on_past', 'max_active_runs',
                    'expired_limit', 'parallelism', 'global_env', 'alert_status', 'alert_user', 'parameter',
                    'cronjob_start_time']
    show_columns = ['project', 'name', 'describe', 'schedule_type', 'cron_time', 'depends_on_past', 'max_active_runs',
                    'expired_limit', 'parallelism', 'global_env', 'dag_json', 'pipeline_file', 'pipeline_argo_id',
                    'version_id', 'run_id', 'created_by', 'changed_by', 'created_on', 'changed_on', 'expand',
                    'parameter', 'alert_status', 'alert_user', 'cronjob_start_time']
    # show_columns = ['project','name','describe','schedule_type','cron_time','depends_on_past','max_active_runs','parallelism','global_env','dag_json','pipeline_file_html','pipeline_argo_id','version_id','run_id','created_by','changed_by','created_on','changed_on','expand']
    search_columns = ['id', 'created_by', 'name', 'describe', 'schedule_type', 'project']

    base_filters = [["id", Pipeline_Filter, lambda: []]]
    conv = GeneralModelConverter(datamodel)

    add_form_extra_fields = {

        "name": StringField(
            _(datamodel.obj.lab('name')),
            description="英文名(小写字母、数字、- 组成)，最长50个字符",
            widget=BS3TextFieldWidget(),
            validators=[Regexp("^[a-z][a-z0-9\-]*[a-z0-9]$"), Length(1, 54), DataRequired()]
        ),
        "describe": StringField(
            _(datamodel.obj.lab('describe')),
            description="中文描述",
            widget=BS3TextFieldWidget(),
            validators=[DataRequired()]
        ),
        "project": QuerySelectField(
            _(datamodel.obj.lab('project')),
            query_factory=filter_join_org_project,
            allow_blank=True,
            widget=Select2Widget()
        ),
        "dag_json": StringField(
            _(datamodel.obj.lab('dag_json')),
            default='{}',
            widget=MyBS3TextAreaFieldWidget(rows=10),  # 传给widget函数的是外层的field对象，以及widget函数的参数
        ),
        "namespace": StringField(
            _(datamodel.obj.lab('namespace')),
            description="部署task所在的命名空间(目前无需填写)",
            default='pipeline',
            widget=BS3TextFieldWidget()
        ),
        "node_selector": StringField(
            _(datamodel.obj.lab('node_selector')),
            description="部署task所在的机器(目前无需填写)",
            widget=BS3TextFieldWidget(),
            default=datamodel.obj.node_selector.default.arg
        ),
        "image_pull_policy": SelectField(
            _(datamodel.obj.lab('image_pull_policy')),
            description="镜像拉取策略(always为总是拉取远程镜像，IfNotPresent为若本地存在则使用本地镜像)",
            widget=Select2Widget(),
            default='Always',
            choices=[['Always', 'Always'], ['IfNotPresent', 'IfNotPresent']]
        ),

        "depends_on_past": BooleanField(
            _(datamodel.obj.lab('depends_on_past')),
            description="任务运行是否依赖上一次的示例状态",
            default=True
        ),
        "max_active_runs": IntegerField(
            _(datamodel.obj.lab('max_active_runs')),
            description="当前pipeline可同时运行的任务流实例数目",
            widget=BS3TextFieldWidget(),
            default=1,
            validators=[DataRequired()]
        ),
        "expired_limit": IntegerField(
            _(datamodel.obj.lab('expired_limit')),
            description="定时调度最新实例限制数目，0表示不限制",
            widget=BS3TextFieldWidget(),
            default=1,
            validators=[DataRequired()]
        ),
        "parallelism": IntegerField(
            _(datamodel.obj.lab('parallelism')),
            description="一个任务流实例中可同时运行的task数目",
            widget=BS3TextFieldWidget(),
            default=3,
            validators=[DataRequired()]
        ),
        "global_env": StringField(
            _(datamodel.obj.lab('global_env')),
            description="公共环境变量会以环境变量的形式传递给每个task，可以配置多个公共环境变量，每行一个，支持datetime/creator/runner/uuid/pipeline_id等变量 例如：USERNAME={{creator}}",
            widget=BS3TextAreaFieldWidget()
        ),
        "schedule_type": SelectField(
            _(datamodel.obj.lab('schedule_type')),
            default='once',
            description="调度类型，once仅运行一次，crontab周期运行，crontab配置保存一个小时候后才生效",
            widget=Select2Widget(),
            choices=[['once', 'once'], ['crontab', 'crontab']]
        ),
        "cron_time": StringField(
            _(datamodel.obj.lab('cron_time')),
            description="周期任务的时间设定 * * * * * 表示为 minute hour day month week",
            widget=BS3TextFieldWidget()
        ),
        "alert_status": MySelectMultipleField(
            label=_(datamodel.obj.lab('alert_status')),
            widget=Select2ManyWidget(),
            choices=[[x, x] for x in
                     ['Created', 'Pending', 'Running', 'Succeeded', 'Failed', 'Unknown', 'Waiting', 'Terminated']],
            description="选择通知状态",
            validators=[Length(0, 400), ]
        ),
        "alert_user": StringField(
            label=_(datamodel.obj.lab('alert_user')),
            widget=BS3TextFieldWidget(),
            description="选择通知用户，每个用户使用逗号分隔"
        )

    }

    edit_form_extra_fields = add_form_extra_fields


    related_views = [Task_ModelView, ]

    def delete_task_run(self, task):
        from myapp.utils.py.py_k8s import K8s
        k8s_client = K8s(task.pipeline.project.cluster.get('KUBECONFIG', ''))
        namespace = task.pipeline.namespace
        # 删除运行时容器
        pod_name = "run-" + task.pipeline.name.replace('_', '-') + "-" + task.name.replace('_', '-')
        pod_name = pod_name.lower()[:60].strip('-')
        pod = k8s_client.get_pods(namespace=namespace, pod_name=pod_name)
        # print(pod)
        if pod:
            pod = pod[0]
        # 有历史，直接删除
        if pod:
            k8s_client.delete_pods(namespace=namespace, pod_name=pod['name'])
            run_id = pod['labels'].get('run-id', '')
            if run_id:
                k8s_client.delete_workflow(all_crd_info=conf.get("CRD_INFO", {}), namespace=namespace, run_id=run_id)
                k8s_client.delete_pods(namespace=namespace, labels={"run-id": run_id})
                time.sleep(2)

        # 删除debug容器
        pod_name = "debug-" + task.pipeline.name.replace('_', '-') + "-" + task.name.replace('_', '-')
        pod_name = pod_name.lower()[:60].strip('-')
        pod = k8s_client.get_pods(namespace=namespace, pod_name=pod_name)
        # print(pod)
        if pod:
            pod = pod[0]
        # 有历史，直接删除
        if pod:
            k8s_client.delete_pods(namespace=namespace, pod_name=pod['name'])
            run_id = pod['labels'].get('run-id', '')
            if run_id:
                k8s_client.delete_workflow(all_crd_info=conf.get("CRD_INFO", {}), namespace=namespace, run_id=run_id)
                k8s_client.delete_pods(namespace=namespace, labels={"run-id": run_id})
                time.sleep(2)

    # 检测是否具有编辑权限，只有creator和admin可以编辑
    def check_edit_permission(self, item):
        user_roles = [role.name.lower() for role in list(get_user_roles())]
        if "admin" in user_roles:
            return True
        if g.user and g.user.username and hasattr(item, 'created_by'):
            if g.user.username == item.created_by.username:
                return True
        flash('just creator can edit/delete ', 'warning')
        return False

    # 验证args参数,并自动排版dag_json
    # @pysnooper.snoop(watch_explode=('item'))
    def pipeline_args_check(self, item):
        core.validate_str(item.name, 'name')
        if not item.dag_json:
            item.dag_json = '{}'
        core.validate_json(item.dag_json)

        # 校验task的关系，没有闭环，并且顺序要对。没有配置的，自动没有上游，独立
        # @pysnooper.snoop()
        def order_by_upstream(dag_json):
            order_dag = {}
            tasks_name = list(dag_json.keys())  # 如果没有配全的话，可能只有局部的task
            i = 0
            while tasks_name:
                i += 1
                if i > 100:  # 不会有100个依赖关系
                    break
                for task_name in tasks_name:
                    # 没有上游的情况
                    if not dag_json[task_name]:
                        order_dag[task_name] = {}
                        tasks_name.remove(task_name)
                        continue
                    # 没有上游的情况
                    elif 'upstream' not in dag_json[task_name] or not dag_json[task_name]['upstream']:
                        order_dag[task_name] = {}
                        tasks_name.remove(task_name)
                        continue
                    # 如果有上游依赖的话，先看上游任务是否已经加到里面了。
                    upstream_all_ready = True
                    for upstream_task_name in dag_json[task_name]['upstream']:
                        if upstream_task_name not in order_dag:
                            upstream_all_ready = False
                    if upstream_all_ready:
                        order_dag[task_name] = dag_json[task_name]
                        tasks_name.remove(task_name)
            if list(dag_json.keys()).sort() != list(order_dag.keys()).sort():
                flash('dag pipeline 存在循环或未知上游', category='warning')
                raise MyappException('dag pipeline 存在循环或未知上游')
            return order_dag

        # 配置上缺少的默认上游
        dag_json = json.loads(item.dag_json)
        tasks = item.get_tasks(db.session)
        if tasks and dag_json:
            for task in tasks:
                if task.name not in dag_json:
                    dag_json[task.name] = {
                        "upstream": []
                    }
        item.dag_json = json.dumps(order_by_upstream(copy.deepcopy(dag_json)), ensure_ascii=False, indent=4)
        # 生成workflow，如果有id，
        if item.id and item.get_tasks():
            item.pipeline_file,item.run_id = dag_to_pipeline(item,db.session,workflow_label={"schedule_type":"once"})   # dag_to_pipeline(item,db.session,workflow_label={"schedule_type":"once"})
        else:
            item.pipeline_file = None

        # raise Exception('args is not valid')

    # 合并上下游关系
    # @pysnooper.snoop(watch_explode=('pipeline'))
    def merge_upstream(self, pipeline):
        logging.info(pipeline)

        dag_json = {}
        # 根据参数生成args字典。一层嵌套的形式
        for arg in pipeline.__dict__:
            if len(arg) > 5 and arg[:5] == 'task.':
                task_upstream = getattr(pipeline, arg)
                dag_json[arg[5:]] = {
                    "upstream": task_upstream if task_upstream else []
                }
        if dag_json:
            pipeline.dag_json = json.dumps(dag_json)

    # @pysnooper.snoop(watch_explode=('item'))
    def pre_add(self, item):
        if not item.project or item.project.type != 'org':
            project = db.session.query(Project).filter_by(name='public').filter_by(type='org').first()
            if project:
                item.project = project
        # 环境变量不能包含空格
        if item.global_env:
            pipeline_global_env = [env.strip() for env in item.global_env.split('\n') if '=' in env.strip()]
            for index,env in enumerate(pipeline_global_env):
                env = env.split('=')
                env = [x.strip() for x in env]
                pipeline_global_env[index]='='.join(env)
            item.global_env = '\n'.join(pipeline_global_env)

        item.name = item.name.replace('_', '-')[0:54].lower().strip('-')
        item.namespace = json.loads(item.project.expand).get('PIPELINE_NAMESPACE', conf.get('PIPELINE_NAMESPACE'))
        # item.alert_status = ','.join(item.alert_status)
        self.pipeline_args_check(item)
        item.create_datetime = datetime.datetime.now()
        item.change_datetime = datetime.datetime.now()
        item.cronjob_start_time = datetime.datetime.now().strftime('%Y-%m-%d %H:%M:%S')
        item.parameter = json.dumps({}, indent=4, ensure_ascii=False)
        # 检测crontab格式
        if item.schedule_type == 'crontab':
            if not re.match("^[0-9/*]+ [0-9/*]+ [0-9/*]+ [0-9/*]+ [0-9/*]+", item.cron_time):
                item.cron_time = ''

    # @pysnooper.snoop()
    def pre_update(self, item):

        if item.expand:
            core.validate_json(item.expand)
            item.expand = json.dumps(json.loads(item.expand), indent=4, ensure_ascii=False)
        else:
            item.expand = '{}'

        # 环境变量不能包含空格
        if item.global_env:
            pipeline_global_env = [env.strip() for env in item.global_env.split('\n') if '=' in env.strip()]
            for index, env in enumerate(pipeline_global_env):
                env = env.split('=')
                env = [x.strip() for x in env]
                pipeline_global_env[index] = '='.join(env)
            item.global_env = '\n'.join(pipeline_global_env)


        item.name = item.name.replace('_', '-')[0:54].lower()
        item.namespace = json.loads(item.project.expand).get('PIPELINE_NAMESPACE', conf.get('PIPELINE_NAMESPACE'))
        # item.alert_status = ','.join(item.alert_status)
        self.merge_upstream(item)
        self.pipeline_args_check(item)
        item.change_datetime = datetime.datetime.now()
        if item.parameter:
            item.parameter = json.dumps(json.loads(item.parameter), indent=4, ensure_ascii=False)
        else:
            item.parameter = '{}'

        if (item.schedule_type=='crontab' and self.src_item_json.get("schedule_type")=='once') or (item.cron_time!=self.src_item_json.get("cron_time",'')):
            item.cronjob_start_time = datetime.datetime.now().strftime('%Y-%m-%d %H:%M:%S')

        # 限制提醒
        if item.schedule_type == 'crontab':
            if not item.cron_time or not re.match("^[0-9/*]+ [0-9/*]+ [0-9/*]+ [0-9/*]+ [0-9/*]+", item.cron_time.strip().replace('  ', ' ')):
                item.cron_time = ''

            org = item.project.org
            if not org or org == 'public':
                flash('无法保障公共集群的稳定性，定时任务请选择专门的日更集群项目组', 'warning')

        # 把没必要的存储去掉
        # with pysnooper.snoop(watch_explode=('node',)):
        expand = json.loads(item.expand)
        for node in expand:
            if 'data' in node and 'args' in node['data'].get("info",{}):
                del node['data']['info']['args']
        item.expand = json.dumps(expand)

    def pre_update_web(self, item):
        item.dag_json = item.fix_dag_json()
        item.expand = json.dumps(item.fix_expand(), indent=4, ensure_ascii=False)
        db.session.commit()

    # 删除前先把下面的task删除了，把里面的运行实例也删除了
    # @pysnooper.snoop()
    def pre_delete(self, pipeline):
        db.session.commit()
        if "(废弃)" not in pipeline.describe:
            pipeline.describe += "(废弃)"
        pipeline.schedule_type = 'once'
        pipeline.expand = ""
        pipeline.dag_json = "{}"
        db.session.commit()

        back_crds = pipeline.get_workflow()
        self.delete_bind_crd(back_crds)

        tasks = pipeline.get_tasks()
        # 删除task启动的所有实例
        for task in tasks:
            self.delete_task_run(task)

        for task in tasks:
            db.session.delete(task)

    @expose("/my/list/")
    def my(self):
        try:
            user_id = g.user.id
            if user_id:
                pipelines = db.session.query(Pipeline).filter_by(created_by_fk=user_id).all()
                back = []
                for pipeline in pipelines:
                    back.append(pipeline.to_json())
                return json_response(message='success', status=0, result=back)
        except Exception as e:
            print(e)
            return json_response(message=str(e), status=-1, result={})

    @expose("/demo/list/")
    def demo(self):
        try:
            pipelines = db.session.query(Pipeline).filter(Pipeline.parameter.contains('"demo": "true"')).all()
            back = []
            for pipeline in pipelines:
                back.append(pipeline.to_json())
            return json_response(message='success', status=0, result=back)
        except Exception as e:
            print(e)
            return json_response(message=str(e), status=-1, result={})

    # 删除手动发起的workflow，不删除定时任务发起的workflow
    def delete_bind_crd(self, crds):

        for crd in crds:
            try:
                run_id = json.loads(crd['labels']).get("run-id", '')
                if run_id:
                    # 定时任务发起的不能清理
                    run_history = db.session.query(RunHistory).filter_by(run_id=run_id).first()
                    if run_history:
                        continue

                    db_crd = db.session.query(Workflow).filter_by(name=crd['name']).first()
                    if db_crd and db_crd.pipeline:
                        k8s_client = py_k8s.K8s(db_crd.pipeline.project.cluster.get('KUBECONFIG', ''))
                    else:
                        k8s_client = py_k8s.K8s()

                    k8s_client.delete_workflow(
                        all_crd_info=conf.get("CRD_INFO", {}),
                        namespace=crd['namespace'],
                        run_id=run_id
                    )
                    # push_message(conf.get('ADMIN_USER', '').split(','),'%s手动运行新的pipeline %s，进而删除旧的pipeline run-id: %s' % (pipeline.created_by.username,pipeline.describe,run_id,))
                    if db_crd:
                        db_crd.status = 'Deleted'
                        db_crd.change_time = datetime.datetime.now().strftime('%Y-%m-%d %H:%M:%S')
                        db.session.commit()
            except Exception as e:
                print(e)

    def check_pipeline_perms(user_fun):
        # @pysnooper.snoop()
        def wraps(*args, **kwargs):
            pipeline_id = int(kwargs.get('pipeline_id', '0'))
            if not pipeline_id:
                response = make_response("pipeline_id not exist")
                response.status_code = 404
                return response

            user_roles = [role.name.lower() for role in g.user.roles]
            if "admin" in user_roles:
                return user_fun(*args, **kwargs)

            join_projects_id = security_manager.get_join_projects_id(db.session)
            pipeline = db.session.query(Pipeline).filter_by(id=pipeline_id).first()
            if pipeline.project.id in join_projects_id:
                return user_fun(*args, **kwargs)

            response = make_response("no perms to run pipeline %s" % pipeline_id)
            response.status_code = 403
            return response

        return wraps

    # 保存pipeline正在运行的workflow信息
    def save_workflow(self, back_crds):
        # 把消息加入到源数据库
        for crd in back_crds:
            try:
                workflow = db.session.query(Workflow).filter_by(name=crd['name']).first()
                if not workflow:
                    username = ''
                    labels = json.loads(crd['labels'])
                    if 'run-rtx' in labels:
                        username = labels['run-rtx']
                    elif 'upload-rtx' in labels:
                        username = labels['upload-rtx']

                    workflow = Workflow(name=crd['name'], namespace=crd['namespace'], create_time=crd['create_time'],
                                        cluster=labels.get("cluster", ''),
                                        status=crd['status'],
                                        annotations=crd['annotations'],
                                        labels=crd['labels'],
                                        spec=crd['spec'],
                                        status_more=crd['status_more'],
                                        username=username
                                        )
                    db.session.add(workflow)
                    db.session.commit()
            except Exception as e:
                print(e)

    # @event_logger.log_this
    @expose("/run_pipeline/<pipeline_id>", methods=["GET", "POST"])
    @check_pipeline_perms
    def run_pipeline(self, pipeline_id):
        print(pipeline_id)
        pipeline = db.session.query(Pipeline).filter_by(id=pipeline_id).first()
        pipeline.delete_old_task()
        tasks = db.session.query(Task).filter_by(pipeline_id=pipeline_id).all()
        if not tasks:
            flash('no task', 'warning')
            return redirect('/pipeline_modelview/web/%s' % pipeline.id)

        time.sleep(1)

        back_crds = pipeline.get_workflow()
        # 添加会和watch中的重复
        # if back_crds:
        #     self.save_workflow(back_crds)
        # 这里直接删除所有的历史任务流，正在运行的也删除掉
        # not_running_crds = back_crds  # [crd for crd in back_crds if 'running' not in crd['status'].lower()]
        self.delete_bind_crd(back_crds)

        # 删除task启动的所有实例
        for task in tasks:
            self.delete_task_run(task)

        # self.delete_workflow(pipeline)
        pipeline.pipeline_file,pipeline.run_id = dag_to_pipeline(pipeline, db.session,workflow_label={"schedule_type":"once"})  # 合成workflow
        # print('make pipeline file %s' % pipeline.pipeline_file)
        # return
        print('begin upload and run pipeline %s' % pipeline.name)
        pipeline.version_id = ''
        crd_name = run_pipeline(pipeline.project.cluster, json.loads(pipeline.pipeline_file))  # 会根据版本号是否为空决定是否上传
        pipeline.pipeline_argo_id = crd_name
        db.session.commit()  # 更新
        back_crds = pipeline.get_workflow()
        # 添加会和watch中的重复
        # if back_crds:
        #     self.save_workflow(back_crds)

        return redirect("/pipeline_modelview/web/log/%s" % pipeline_id)
        # return redirect(run_url)



    # # @event_logger.log_this
    @expose("/web/<pipeline_id>", methods=["GET"])
    # @pysnooper.snoop()
    def web(self, pipeline_id):
        pipeline = db.session.query(Pipeline).filter_by(id=pipeline_id).first()

        pipeline.dag_json = pipeline.fix_dag_json()  # 修正 dag_json
        pipeline.expand = json.dumps(pipeline.fix_expand(), indent=4, ensure_ascii=False)  # 修正 前端expand字段缺失
        pipeline.expand = json.dumps(pipeline.fix_position(), indent=4, ensure_ascii=False)  # 修正 节点中心位置到视图中间

        # # 自动排版
        # db_tasks = pipeline.get_tasks(db.session)
        # if db_tasks:
        #     try:
        #         tasks={}
        #         for task in db_tasks:
        #             tasks[task.name]=task.to_json()
        #         expand = core.fix_task_position(pipeline.to_json(),tasks,json.loads(pipeline.expand))
        #         pipeline.expand=json.dumps(expand,indent=4,ensure_ascii=False)
        #         db.session.commit()
        #     except Exception as e:
        #         print(e)

        db.session.commit()
        print(pipeline_id)
        url = '/static/appbuilder/vison/index.html?pipeline_id=%s' % pipeline_id  # 前后端集成完毕，这里需要修改掉
        return redirect('/frontend/showOutLink?url=%s' % urllib.parse.quote(url, safe=""))
        # 返回模板
        # return self.render_template('link.html', data=data)

    # # @event_logger.log_this
    @expose("/web/log/<pipeline_id>", methods=["GET"])
    def web_log(self, pipeline_id):
        pipeline = db.session.query(Pipeline).filter_by(id=pipeline_id).first()
        namespace = pipeline.namespace
        workflow_name = pipeline.pipeline_argo_id
        cluster = pipeline.project.cluster["NAME"]
        url = f'/frontend/commonRelation?backurl=/workflow_modelview/api/web/dag/{cluster}/{namespace}/{workflow_name}'
        return redirect(url)

    # # @event_logger.log_this
    @expose("/web/monitoring/<pipeline_id>", methods=["GET"])
    def web_monitoring(self, pipeline_id):
        pipeline = db.session.query(Pipeline).filter_by(id=int(pipeline_id)).first()
        if pipeline.run_id:
            url = "http://"+pipeline.project.cluster.get('HOST', request.host)+conf.get('GRAFANA_TASK_PATH')+ pipeline.name
            return redirect(url)
        else:
            flash('no running instance', 'warning')
            return redirect('/pipeline_modelview/web/%s' % pipeline.id)

    # # @event_logger.log_this
    @expose("/web/pod/<pipeline_id>", methods=["GET"])
    def web_pod(self, pipeline_id):
        pipeline = db.session.query(Pipeline).filter_by(id=pipeline_id).first()
        return redirect(f'/k8s/web/search/{pipeline.project.cluster["NAME"]}/{conf.get("PIPELINE_NAMESPACE")}/{pipeline.name.replace("_", "-").lower()}')

        # data = {
        #     "url": "//" + pipeline.project.cluster.get('HOST', request.host) + conf.get('K8S_DASHBOARD_CLUSTER') + '#/search?namespace=%s&q=%s' % (conf.get('PIPELINE_NAMESPACE'), pipeline.name.replace('_', '-').lower()),
        #     "target":"div.kd-chrome-container.kd-bg-background",
        #     "delay":500,
        #     "loading": True
        # }
        # # 返回模板
        # if pipeline.project.cluster['NAME'] == conf.get('ENVIRONMENT'):
        #     return self.render_template('link.html', data=data)
        # else:
        #     return self.render_template('external_link.html', data=data)

    @expose("/web/runhistory/<pipeline_id>", methods=["GET"])
    def web_runhistory(self,pipeline_id):
        url = conf.get('MODEL_URLS', {}).get('runhistory', '') + '?filter=' + urllib.parse.quote(json.dumps([{"key": "pipeline", "value": int(pipeline_id)}], ensure_ascii=False))
        print(url)
        return redirect(url)


    @expose("/web/workflow/<pipeline_id>", methods=["GET"])
    def web_workflow(self,pipeline_id):
        url = conf.get('MODEL_URLS', {}).get('workflow', '') + '?filter=' + urllib.parse.quote(json.dumps([{"key": "labels", "value": '"pipeline-id": "%s"'%pipeline_id}], ensure_ascii=False))
        print(url)
        return redirect(url)


    # @pysnooper.snoop(watch_explode=('expand'))
    def copy_db(self, pipeline):
        new_pipeline = pipeline.clone()
        expand = json.loads(pipeline.expand) if pipeline.expand else {}
        new_pipeline.name = new_pipeline.name.replace('_', '-') + "-" + uuid.uuid4().hex[:4]
        new_pipeline.created_on = datetime.datetime.now()
        new_pipeline.changed_on = datetime.datetime.now()
        db.session.add(new_pipeline)
        db.session.commit()

        def change_node(src_task_id, des_task_id):
            for node in expand:
                if 'source' not in node:
                    # 位置信息换成新task的id
                    if int(node['id']) == int(src_task_id):
                        node['id'] = str(des_task_id)
                else:
                    if int(node['source']) == int(src_task_id):
                        node['source'] = str(des_task_id)
                    if int(node['target']) == int(src_task_id):
                        node['target'] = str(des_task_id)

        # 复制绑定的task，并绑定新的pipeline
        for task in pipeline.get_tasks():
            new_task = task.clone()
            new_task.pipeline_id = new_pipeline.id
            new_task.create_datetime = datetime.datetime.now()
            new_task.change_datetime = datetime.datetime.now()
            db.session.add(new_task)
            db.session.commit()
            change_node(task.id, new_task.id)

        new_pipeline.expand = json.dumps(expand)
        db.session.commit()
        return new_pipeline

    # # @event_logger.log_this
    @expose("/copy_pipeline/<pipeline_id>", methods=["GET", "POST"])
    def copy_pipeline(self, pipeline_id):
        print(pipeline_id)
        message = ''
        try:
            pipeline = db.session.query(Pipeline).filter_by(id=pipeline_id).first()
            new_pipeline = self.copy_db(pipeline)
            # return jsonify(new_pipeline.to_json())
            return redirect('/pipeline_modelview/web/%s'%new_pipeline.id)
        except InvalidRequestError:
            db.session.rollback()
        except Exception as e:
            logging.error(e)
            message = str(e)
        response = make_response("copy pipeline %s error: %s" % (pipeline_id, message))
        response.status_code = 500
        return response

    @action(
        "copy", __("Copy Pipeline"), confirmation=__('Copy Pipeline'), icon="fa-copy", multiple=True, single=False
    )
    def copy(self, pipelines):
        if not isinstance(pipelines, list):
            pipelines = [pipelines]
        try:
            for pipeline in pipelines:
                self.copy_db(pipeline)
        except InvalidRequestError:
            db.session.rollback()
        except Exception as e:
            logging.error(e)
            raise e

        return redirect(request.referrer)


class Pipeline_ModelView(Pipeline_ModelView_Base,MyappModelView,DeleteMixin):
    datamodel = SQLAInterface(Pipeline)
    # base_order = ("changed_on", "desc")
    # order_columns = ['changed_on']


appbuilder.add_view_no_menu(Pipeline_ModelView)


# 添加api
class Pipeline_ModelView_Api(Pipeline_ModelView_Base, MyappModelRestApi):
    datamodel = SQLAInterface(Pipeline)
    route_base = '/pipeline_modelview/api'
    # show_columns = ['project','name','describe','namespace','schedule_type','cron_time','node_selector','depends_on_past','max_active_runs','parallelism','global_env','dag_json','pipeline_file_html','pipeline_argo_id','version_id','run_id','created_by','changed_by','created_on','changed_on','expand']
    list_columns = ['id', 'project', 'pipeline_url', 'creator', 'modified']
    add_columns = ['project', 'name', 'describe']
    edit_columns = ['project', 'name', 'describe', 'schedule_type', 'cron_time', 'depends_on_past', 'max_active_runs',
                    'expired_limit','parallelism', 'dag_json', 'global_env', 'alert_status', 'alert_user', 'expand', 'parameter',
                    'cronjob_start_time']
    related_views = [Task_ModelView_Api, ]

    def pre_add_web(self):
        self.default_filter = {
            "created_by": g.user.id
        }

    add_form_query_rel_fields = {
        "project": [["name", Project_Join_Filter, 'org']]
    }
    edit_form_query_rel_fields = add_form_query_rel_fields


appbuilder.add_api(Pipeline_ModelView_Api)<|MERGE_RESOLUTION|>--- conflicted
+++ resolved
@@ -4,30 +4,29 @@
 import uuid
 import urllib.parse
 from sqlalchemy.exc import InvalidRequestError
-from myapp.models.model_job import Job_Template
-from myapp.models.model_job import Task, Pipeline, Workflow, RunHistory
+
+from myapp.models.model_job import Task,Pipeline,Workflow, RunHistory
 from myapp.models.model_team import Project
 from myapp.views.view_team import Project_Join_Filter
 from flask_appbuilder.actions import action
 from flask import jsonify
 from flask_appbuilder.forms import GeneralModelConverter
 from myapp.utils import core
-from myapp import app, appbuilder, db
+from myapp import app, appbuilder,db
 from wtforms.ext.sqlalchemy.fields import QuerySelectField
-from jinja2 import Environment, BaseLoader, DebugUndefined,Undefined
+from jinja2 import Environment, BaseLoader, DebugUndefined
 import os
 from wtforms.validators import DataRequired, Length, Regexp
-from myapp.views.view_task import Task_ModelView, Task_ModelView_Api
+from myapp.views.view_task import Task_ModelView,Task_ModelView_Api
 from sqlalchemy import or_
 from myapp.exceptions import MyappException
-from wtforms import BooleanField, IntegerField, StringField, SelectField
-from flask_appbuilder.fieldwidgets import BS3TextFieldWidget, Select2ManyWidget, Select2Widget, BS3TextAreaFieldWidget
-from myapp.forms import MyBS3TextAreaFieldWidget, MySelectMultipleField
-from myapp.models.model_job import Repository
+from wtforms import BooleanField, IntegerField,StringField, SelectField
+from flask_appbuilder.fieldwidgets import BS3TextFieldWidget,Select2ManyWidget,Select2Widget,BS3TextAreaFieldWidget
+from myapp.forms import MyBS3TextAreaFieldWidget,MySelectMultipleField
 from myapp.utils.py import py_k8s
-import re, copy
+import re,copy
 from kubernetes.client.models import (
-    V1EnvVar, V1SecurityContext
+    V1EnvVar,V1SecurityContext
 )
 from .baseApi import (
     MyappModelRestApi
@@ -52,8 +51,7 @@
 )
 
 from flask_appbuilder import expose
-import datetime, time, json
-
+import datetime,time,json
 conf = app.config
 logging = app.logger
 
@@ -87,27 +85,27 @@
             # "generateName": pipeline.name+"-",
             "annotations": {
                 "name": pipeline.name,
-                "description": pipeline.describe.encode("unicode_escape").decode('utf-8')
+                "description":pipeline.describe.encode("unicode_escape").decode('utf-8')
             },
-            "name": name,
+            "name":name,
             "labels": workflow_label,
-            "namespace": json.loads(pipeline.project.expand).get('PIPELINE_NAMESPACE', conf.get('PIPELINE_NAMESPACE'))
+            "namespace":json.loads(pipeline.project.expand).get('PIPELINE_NAMESPACE', conf.get('PIPELINE_NAMESPACE'))
         },
         "spec": {
-            "ttlStrategy": {
-                "secondsAfterCompletion": 10800,  # 3个小时候自动删除
-                "ttlSecondsAfterFinished": 10800,  # 3个小时候自动删除
+            "ttlStrategy":{
+                "secondsAfterCompletion":10800,  # 3个小时候自动删除
+                "ttlSecondsAfterFinished":10800, # 3个小时候自动删除
             },
             "archiveLogs": True,  # 打包日志
             "entrypoint": pipeline.name,
             "templates": [
-                             {
-                                 "name": pipeline.name,
-                                 "dag": {
-                                     "tasks": dag_templates
-                                 }
-                             }
-                         ] + containers_templates,
+                {
+                    "name": pipeline.name,
+                    "dag": {
+                        "tasks": dag_templates
+                    }
+                }
+            ]+containers_templates,
             "arguments": {
                 "parameters": []
             },
@@ -122,27 +120,27 @@
     }
     return workflow_crd_json
 
-
 # 转化为worfklow的yaml
 # @pysnooper.snoop()
-def dag_to_pipeline(pipeline, dbsession, workflow_label=None, **kwargs):
+def dag_to_pipeline(pipeline,dbsession,workflow_label=None,**kwargs):
+
     pipeline.dag_json = pipeline.fix_dag_json(dbsession)
     dbsession.commit()
     dag = json.loads(pipeline.dag_json)
 
     # 如果dag为空，就直接退出
     if not dag:
-        return None, None
+        return None,None
 
     all_tasks = {}
     for task_name in dag:
         # 使用临时连接，避免连接中断的问题
         # try:
-        # db.session().ping()
-        task = dbsession.query(Task).filter_by(name=task_name, pipeline_id=pipeline.id).first()
-        if not task:
-            raise MyappException('task %s not exist ' % task_name)
-        all_tasks[task_name] = task
+            # db.session().ping()
+            task = dbsession.query(Task).filter_by(name=task_name, pipeline_id=pipeline.id).first()
+            if not task:
+                raise MyappException('task %s not exist ' % task_name)
+            all_tasks[task_name]=task
 
     # 渲染字符串模板变量
     def template_str(src_str):
@@ -158,23 +156,21 @@
                                    )
         return des_str
 
-    pipeline_global_env = template_str(pipeline.global_env.strip()) if pipeline.global_env else ''  # 优先渲染，不然里面如果有date就可能存在不一致的问题
-    pipeline_global_env = [env.strip() for env in pipeline_global_env.split('\n') if '=' in env.strip()]
-
-    # 系统级别环境变量
-    global_envs = json.loads(template_str(json.dumps(conf.get('GLOBAL_ENV', {}), indent=4, ensure_ascii=False)))
+    pipeline_global_env = template_str(pipeline.global_env.strip()) if pipeline.global_env else ''   # 优先渲染，不然里面如果有date就可能存在不一致的问题
+    pipeline_global_env = [ env.strip() for env in pipeline_global_env.split('\n') if '=' in env.strip()]
+    global_envs = json.loads(template_str(json.dumps(conf.get('GLOBAL_ENV', {}),indent=4,ensure_ascii=False)))
     for env in pipeline_global_env:
         key,value = env[:env.index('=')],env[env.index('=')+1:]
         global_envs[key]=value
 
 
     def make_dag_template():
-        dag_template = []
+        dag_template=[]
         for task_name in dag:
             dag_template.append({
                 "name": task_name,
                 "template": task_name,
-                "dependencies": dag[task_name].get('upstream', [])
+                "dependencies":dag[task_name].get('upstream',[])
             })
         return dag_template
 
@@ -185,7 +181,7 @@
         task_args = json.loads(task.args)
         for task_attr_name in task_args:
             # 添加参数名
-            if type(task_args[task_attr_name]) == bool:
+            if type(task_args[task_attr_name])==bool:
                 if task_args[task_attr_name]:
                     ops_args.append('%s' % str(task_attr_name))
             # 添加参数值
@@ -202,15 +198,15 @@
         # 设置环境变量
         container_envs = []
         if task.job_template.env:
-            envs = re.split('\r|\n', task.job_template.env)
-            envs = [env.strip() for env in envs if env.strip()]
+            envs = re.split('\r|\n',task.job_template.env)
+            envs=[env.strip() for env in envs if env.strip()]
             for env in envs:
-                env_key, env_value = env.split('=')[0], env.split('=')[1]
-                container_envs.append((env_key, env_value))
+                env_key,env_value = env.split('=')[0],env.split('=')[1]
+                container_envs.append((env_key,env_value))
 
         # 设置全局环境变量
         for global_env_key in global_envs:
-            container_envs.append((global_env_key, global_envs[global_env_key]))
+            container_envs.append((global_env_key,global_envs[global_env_key]))
 
         # 设置task的默认环境变量
         container_envs.append(("KFJ_TASK_ID", str(task.id)))
@@ -220,10 +216,11 @@
         container_envs.append(("KFJ_TASK_IMAGES", str(task.job_template.images)))
         container_envs.append(("KFJ_TASK_RESOURCE_CPU", str(task.resource_cpu)))
         container_envs.append(("KFJ_TASK_RESOURCE_MEMORY", str(task.resource_memory)))
-        container_envs.append(("KFJ_TASK_RESOURCE_GPU", str(task.resource_gpu.replace("+", ''))))
+        container_envs.append(("KFJ_TASK_RESOURCE_GPU", str(task.resource_gpu.replace("+",''))))
         container_envs.append(("KFJ_TASK_PROJECT_NAME", str(pipeline.project.name)))
         container_envs.append(("GPU_TYPE", 'NVIDIA'))
         container_envs.append(("USERNAME", pipeline.created_by.username))
+
 
         # 创建工作目录
         working_dir = None
@@ -236,7 +233,7 @@
         task_command = ''
 
         if task.command:
-            commands = re.split('\r|\n', task.command)
+            commands = re.split('\r|\n',task.command)
             commands = [command.strip() for command in commands if command.strip()]
             if task_command:
                 task_command += " && " + " && ".join(commands)
@@ -245,14 +242,15 @@
 
         job_template_entrypoint = task.job_template.entrypoint.strip() if task.job_template.entrypoint else ''
 
-        command = None
+
+        command=None
         if job_template_entrypoint:
             command = job_template_entrypoint
 
         if task_command:
             command = task_command
 
-        images = task.job_template.images.name
+        images=task.job_template.images.name
         command = command.split(' ') if command else []
         command = [com for com in command if com]
         arguments = ops_args
@@ -268,22 +266,23 @@
         # 添加用户自定义挂载
         k8s_volumes = []
         k8s_volume_mounts = []
-        task.volume_mount = task.volume_mount.strip() if task.volume_mount else ''
+        task.volume_mount=task.volume_mount.strip() if task.volume_mount else ''
         if task.volume_mount:
             try:
                 k8s_volumes,k8s_volume_mounts = py_k8s.K8s.get_volume_mounts(task.volume_mount,pipeline.created_by.username)
             except Exception as e:
                 print(e)
 
+
         # 添加node selector
-        node_selector = {}
+        node_selector={}
         for selector in re.split(',|;|\n|\t', task.get_node_selector()):
-            selector = selector.replace(' ', '')
+            selector=selector.replace(' ','')
             if '=' in selector:
                 node_selector[selector.strip().split('=')[0].strip()] = selector.strip().split('=')[1].strip()
 
         # 添加pod label
-        pod_label = {
+        pod_label={
             "pipeline-id": str(pipeline.id),
             "pipeline-name": str(pipeline.name),
             "task-name": str(task.name),
@@ -293,7 +292,7 @@
             'run-rtx': g.user.username if g and g.user and g.user.username else pipeline.created_by.username,
             'pipeline-rtx': pipeline.created_by.username
         }
-        pod_annotations = {
+        pod_annotations={
             "task-label": str(task.label).encode("unicode_escape").decode('utf-8'),
             'job-template': task.job_template.describe.encode("unicode_escape").decode('utf-8')
         }
@@ -305,9 +304,10 @@
 
         resources_requests = resources_limits = {}
 
+
         if resource_memory:
             if not '~' in resource_memory:
-                resources_requests['memory'] = resource_memory
+                resources_requests['memory']=resource_memory
                 resources_limits['memory'] = resource_memory
             else:
                 resources_requests['memory'] = resource_memory.split("~")[0]
@@ -323,7 +323,7 @@
                 resources_limits['cpu'] = resource_cpu.split("~")[1]
 
         if resource_gpu:
-            if resource_gpu and int(core.get_gpu(resource_gpu)[0]) > 0:
+            if resource_gpu and int(core.get_gpu(resource_gpu)[0])>0:
                 gpu_drive_type = conf.get("GPU_DRIVE_TYPE", "NVIDIA")
                 gpu_num = int(core.get_gpu(resource_gpu)[0])
                 if gpu_drive_type == 'NVIDIA':
@@ -331,12 +331,12 @@
                     resources_limits['nvidia.com/gpu'] = str(gpu_num)
 
         # 配置host
-        hostAliases = {}
+        hostAliases={}
 
         global_hostAliases = conf.get('HOSTALIASES', '')
-        global_hostAliases = ''
+        global_hostAliases=''
         if task_temp.job_template.hostAliases:
-            global_hostAliases += "\n" + task_temp.job_template.hostAliases
+            global_hostAliases+="\n"+ task_temp.job_template.hostAliases
         if global_hostAliases:
             hostAliases_list = re.split('\r|\n', global_hostAliases)
             hostAliases_list = [host.strip() for host in hostAliases_list if host.strip()]
@@ -344,22 +344,20 @@
                 hosts = row.strip().split(' ')
                 hosts = [host for host in hosts if host]
                 if len(hosts) > 1:
-                    hostAliases[hosts[1]] = hosts[0]
+                    hostAliases[hosts[1]]=hosts[0]
+
 
         if task.skip:
             command = ["echo", "skip"]
-            arguments = None
-            resources_requests = None
-            resources_limits = None
+            arguments=None
+            resources_requests=None
+            resources_limits=None
 
         # print(command)
         task_template = {
             "name": task.name,  # 因为同一个
-<<<<<<< HEAD
             "outputs":{
             },
-=======
->>>>>>> 5557e266
             "container": {
                 "name":task.name + "-" + uuid.uuid4().hex[:4],
                 "command": command,
@@ -419,6 +417,9 @@
 
         return task_template
 
+
+
+
     # 配置拉取秘钥
     hubsecret_list = []
     for task_name in all_tasks:
@@ -431,36 +432,33 @@
 
     # 设置workflow标签
     if not workflow_label:
-        workflow_label = {}
-
-    workflow_label['upload-rtx'] = g.user.username if g and g.user and g.user.username else pipeline.created_by.username
+        workflow_label={}
+
+    workflow_label['upload-rtx']=g.user.username if g and g.user and g.user.username else pipeline.created_by.username
     workflow_label['run-rtx'] = g.user.username if g and g.user and g.user.username else pipeline.created_by.username
     workflow_label['pipeline-rtx'] = pipeline.created_by.username
     workflow_label['save-time'] = datetime.datetime.now().strftime('%Y-%m-%dT%H-%M-%S')
     workflow_label['pipeline-id'] = str(pipeline.id)
     workflow_label['pipeline-name'] = str(pipeline.name)
-    workflow_label['run-id'] = global_envs.get('KFJ_RUN_ID', '')  # 以此来绑定运行时id，不能用kfp的run—id。那个是传到kfp以后才产生的。
+    workflow_label['run-id'] = global_envs.get('KFJ_RUN_ID','')   # 以此来绑定运行时id，不能用kfp的run—id。那个是传到kfp以后才产生的。
     workflow_label['cluster'] = pipeline.project.cluster['NAME']
 
-    containers_template = []
+    containers_template=[]
     for task_name in dag:
         containers_template.append(make_container_template(task_name))
 
-    workflow_json = make_workflow_yaml(pipeline=pipeline, workflow_label=workflow_label, hubsecret_list=hubsecret_list, dag_templates=make_dag_template(), containers_templates=containers_template)
-    # 先这是某个模板变量不进行渲染，一直向后传递到argo
-    pipeline_file = json.dumps(workflow_json,ensure_ascii=False,indent=4)
-    # print(pipeline_file)
-    pipeline_file = template_str(pipeline_file)
-
-    return pipeline_file, workflow_label['run-id']
-
+    workflow_json = make_workflow_yaml(pipeline=pipeline,workflow_label=workflow_label,hubsecret_list=hubsecret_list,dag_templates=make_dag_template(),containers_templates=containers_template)
+
+    pipeline_file = template_str(json.dumps(workflow_json,ensure_ascii=False,indent=4))
+
+    return pipeline_file,workflow_label['run-id']
 
 # @pysnooper.snoop(watch_explode=())
-def run_pipeline(cluster, workflow_json):
-    crd_name = workflow_json.get('metadata', {}).get('name', '')
+def run_pipeline(cluster,workflow_json):
+    crd_name = workflow_json.get('metadata',{}).get('name','')
     from myapp.utils.py.py_k8s import K8s
     k8s_client = K8s(cluster.get('KUBECONFIG', ''))
-    namespace = workflow_json.get('metadata', {}).get("namespace", conf.get('PIPELINE_NAMESPACE'))
+    namespace = workflow_json.get('metadata',{}).get("namespace",conf.get('PIPELINE_NAMESPACE'))
     crd_info = conf.get('CRD_INFO', {}).get('workflow', {})
     try:
         workflow_obj = k8s_client.get_one_crd(group=crd_info['group'], version=crd_info['version'], plural=crd_info['plural'],namespace=namespace, name=crd_name)
@@ -475,36 +473,34 @@
     return crd_name
 
 
+
 class Pipeline_ModelView_Base():
-    label_title = '任务流'
+    label_title='任务流'
     datamodel = SQLAInterface(Pipeline)
-    check_redirect_list_url = conf.get('MODEL_URLS', {}).get('pipeline', '')
-
-    base_permissions = ['can_show', 'can_edit', 'can_list', 'can_delete', 'can_add']
+    check_redirect_list_url = conf.get('MODEL_URLS',{}).get('pipeline','')
+
+    base_permissions = ['can_show','can_edit','can_list','can_delete','can_add']
     base_order = ("changed_on", "desc")
     # order_columns = ['id','changed_on']
     order_columns = ['id']
 
-    list_columns = ['id', 'project', 'pipeline_url', 'creator', 'modified']
-    cols_width = {
-        "id": {"type": "ellip2", "width": 100},
+    list_columns = ['id','project','pipeline_url','creator','modified']
+    cols_width={
+        "id":{"type": "ellip2", "width": 100},
         "project": {"type": "ellip2", "width": 200},
-        "pipeline_url": {"type": "ellip2", "width": 400},
+        "pipeline_url":{"type": "ellip2", "width": 400},
         "modified": {"type": "ellip2", "width": 150}
     }
-    add_columns = ['project', 'name', 'describe']
-    edit_columns = ['project', 'name', 'describe', 'schedule_type', 'cron_time', 'depends_on_past', 'max_active_runs',
-                    'expired_limit', 'parallelism', 'global_env', 'alert_status', 'alert_user', 'parameter',
-                    'cronjob_start_time']
-    show_columns = ['project', 'name', 'describe', 'schedule_type', 'cron_time', 'depends_on_past', 'max_active_runs',
-                    'expired_limit', 'parallelism', 'global_env', 'dag_json', 'pipeline_file', 'pipeline_argo_id',
-                    'version_id', 'run_id', 'created_by', 'changed_by', 'created_on', 'changed_on', 'expand',
-                    'parameter', 'alert_status', 'alert_user', 'cronjob_start_time']
+    add_columns = ['project','name','describe']
+    edit_columns = ['project', 'name', 'describe', 'schedule_type', 'cron_time', 'depends_on_past', 'max_active_runs','expired_limit', 'parallelism', 'global_env', 'alert_status', 'alert_user', 'parameter','cronjob_start_time']
+    show_columns = ['project','name','describe','schedule_type','cron_time','depends_on_past','max_active_runs','expired_limit','parallelism','global_env','dag_json','pipeline_file','pipeline_argo_id','version_id','run_id','created_by','changed_by','created_on','changed_on','expand','parameter','alert_status','alert_user','cronjob_start_time']
     # show_columns = ['project','name','describe','schedule_type','cron_time','depends_on_past','max_active_runs','parallelism','global_env','dag_json','pipeline_file_html','pipeline_argo_id','version_id','run_id','created_by','changed_by','created_on','changed_on','expand']
     search_columns = ['id', 'created_by', 'name', 'describe', 'schedule_type', 'project']
 
+
     base_filters = [["id", Pipeline_Filter, lambda: []]]
     conv = GeneralModelConverter(datamodel)
+
 
     add_form_extra_fields = {
 
@@ -512,7 +508,7 @@
             _(datamodel.obj.lab('name')),
             description="英文名(小写字母、数字、- 组成)，最长50个字符",
             widget=BS3TextFieldWidget(),
-            validators=[Regexp("^[a-z][a-z0-9\-]*[a-z0-9]$"), Length(1, 54), DataRequired()]
+            validators=[Regexp("^[a-z][a-z0-9\-]*[a-z0-9]$"),Length(1,54),DataRequired()]
         ),
         "describe": StringField(
             _(datamodel.obj.lab('describe')),
@@ -520,7 +516,7 @@
             widget=BS3TextFieldWidget(),
             validators=[DataRequired()]
         ),
-        "project": QuerySelectField(
+        "project":QuerySelectField(
             _(datamodel.obj.lab('project')),
             query_factory=filter_join_org_project,
             allow_blank=True,
@@ -548,7 +544,7 @@
             description="镜像拉取策略(always为总是拉取远程镜像，IfNotPresent为若本地存在则使用本地镜像)",
             widget=Select2Widget(),
             default='Always',
-            choices=[['Always', 'Always'], ['IfNotPresent', 'IfNotPresent']]
+            choices=[['Always','Always'],['IfNotPresent','IfNotPresent']]
         ),
 
         "depends_on_past": BooleanField(
@@ -582,25 +578,25 @@
             description="公共环境变量会以环境变量的形式传递给每个task，可以配置多个公共环境变量，每行一个，支持datetime/creator/runner/uuid/pipeline_id等变量 例如：USERNAME={{creator}}",
             widget=BS3TextAreaFieldWidget()
         ),
-        "schedule_type": SelectField(
+        "schedule_type":SelectField(
             _(datamodel.obj.lab('schedule_type')),
             default='once',
             description="调度类型，once仅运行一次，crontab周期运行，crontab配置保存一个小时候后才生效",
             widget=Select2Widget(),
-            choices=[['once', 'once'], ['crontab', 'crontab']]
+            choices=[['once','once'],['crontab','crontab']]
         ),
         "cron_time": StringField(
             _(datamodel.obj.lab('cron_time')),
             description="周期任务的时间设定 * * * * * 表示为 minute hour day month week",
             widget=BS3TextFieldWidget()
         ),
-        "alert_status": MySelectMultipleField(
+        "alert_status":MySelectMultipleField(
             label=_(datamodel.obj.lab('alert_status')),
             widget=Select2ManyWidget(),
             choices=[[x, x] for x in
                      ['Created', 'Pending', 'Running', 'Succeeded', 'Failed', 'Unknown', 'Waiting', 'Terminated']],
             description="选择通知状态",
-            validators=[Length(0, 400), ]
+            validators=[Length(0,400),]
         ),
         "alert_user": StringField(
             label=_(datamodel.obj.lab('alert_user')),
@@ -610,14 +606,15 @@
 
     }
 
+
     edit_form_extra_fields = add_form_extra_fields
 
 
     related_views = [Task_ModelView, ]
 
-    def delete_task_run(self, task):
+    def delete_task_run(self,task):
         from myapp.utils.py.py_k8s import K8s
-        k8s_client = K8s(task.pipeline.project.cluster.get('KUBECONFIG', ''))
+        k8s_client = K8s(task.pipeline.project.cluster.get('KUBECONFIG',''))
         namespace = task.pipeline.namespace
         # 删除运行时容器
         pod_name = "run-" + task.pipeline.name.replace('_', '-') + "-" + task.name.replace('_', '-')
@@ -628,12 +625,13 @@
             pod = pod[0]
         # 有历史，直接删除
         if pod:
-            k8s_client.delete_pods(namespace=namespace, pod_name=pod['name'])
+            k8s_client.delete_pods(namespace=namespace,pod_name=pod['name'])
             run_id = pod['labels'].get('run-id', '')
             if run_id:
-                k8s_client.delete_workflow(all_crd_info=conf.get("CRD_INFO", {}), namespace=namespace, run_id=run_id)
+                k8s_client.delete_workflow(all_crd_info = conf.get("CRD_INFO", {}), namespace=namespace,run_id=run_id)
                 k8s_client.delete_pods(namespace=namespace, labels={"run-id": run_id})
                 time.sleep(2)
+
 
         # 删除debug容器
         pod_name = "debug-" + task.pipeline.name.replace('_', '-') + "-" + task.name.replace('_', '-')
@@ -645,45 +643,46 @@
         # 有历史，直接删除
         if pod:
             k8s_client.delete_pods(namespace=namespace, pod_name=pod['name'])
-            run_id = pod['labels'].get('run-id', '')
+            run_id = pod['labels'].get('run-id','')
             if run_id:
-                k8s_client.delete_workflow(all_crd_info=conf.get("CRD_INFO", {}), namespace=namespace, run_id=run_id)
-                k8s_client.delete_pods(namespace=namespace, labels={"run-id": run_id})
+                k8s_client.delete_workflow(all_crd_info = conf.get("CRD_INFO", {}), namespace=namespace,run_id=run_id)
+                k8s_client.delete_pods(namespace=namespace, labels={"run-id":run_id})
                 time.sleep(2)
+
 
     # 检测是否具有编辑权限，只有creator和admin可以编辑
     def check_edit_permission(self, item):
         user_roles = [role.name.lower() for role in list(get_user_roles())]
         if "admin" in user_roles:
             return True
-        if g.user and g.user.username and hasattr(item, 'created_by'):
-            if g.user.username == item.created_by.username:
+        if g.user and g.user.username and hasattr(item,'created_by'):
+            if g.user.username==item.created_by.username:
                 return True
         flash('just creator can edit/delete ', 'warning')
         return False
 
+
     # 验证args参数,并自动排版dag_json
     # @pysnooper.snoop(watch_explode=('item'))
     def pipeline_args_check(self, item):
-        core.validate_str(item.name, 'name')
+        core.validate_str(item.name,'name')
         if not item.dag_json:
-            item.dag_json = '{}'
+            item.dag_json='{}'
         core.validate_json(item.dag_json)
-
         # 校验task的关系，没有闭环，并且顺序要对。没有配置的，自动没有上游，独立
         # @pysnooper.snoop()
         def order_by_upstream(dag_json):
-            order_dag = {}
+            order_dag={}
             tasks_name = list(dag_json.keys())  # 如果没有配全的话，可能只有局部的task
-            i = 0
+            i=0
             while tasks_name:
-                i += 1
-                if i > 100:  # 不会有100个依赖关系
+                i+=1
+                if i>100:  # 不会有100个依赖关系
                     break
                 for task_name in tasks_name:
                     # 没有上游的情况
                     if not dag_json[task_name]:
-                        order_dag[task_name] = {}
+                        order_dag[task_name]={}
                         tasks_name.remove(task_name)
                         continue
                     # 没有上游的情况
@@ -692,15 +691,15 @@
                         tasks_name.remove(task_name)
                         continue
                     # 如果有上游依赖的话，先看上游任务是否已经加到里面了。
-                    upstream_all_ready = True
+                    upstream_all_ready=True
                     for upstream_task_name in dag_json[task_name]['upstream']:
                         if upstream_task_name not in order_dag:
-                            upstream_all_ready = False
+                            upstream_all_ready=False
                     if upstream_all_ready:
-                        order_dag[task_name] = dag_json[task_name]
+                        order_dag[task_name]=dag_json[task_name]
                         tasks_name.remove(task_name)
-            if list(dag_json.keys()).sort() != list(order_dag.keys()).sort():
-                flash('dag pipeline 存在循环或未知上游', category='warning')
+            if list(dag_json.keys()).sort()!=list(order_dag.keys()).sort():
+                flash('dag pipeline 存在循环或未知上游',category='warning')
                 raise MyappException('dag pipeline 存在循环或未知上游')
             return order_dag
 
@@ -710,81 +709,65 @@
         if tasks and dag_json:
             for task in tasks:
                 if task.name not in dag_json:
-                    dag_json[task.name] = {
+                    dag_json[task.name]={
                         "upstream": []
                     }
-        item.dag_json = json.dumps(order_by_upstream(copy.deepcopy(dag_json)), ensure_ascii=False, indent=4)
+        item.dag_json = json.dumps(order_by_upstream(copy.deepcopy(dag_json)),ensure_ascii=False,indent=4)
         # 生成workflow，如果有id，
         if item.id and item.get_tasks():
             item.pipeline_file,item.run_id = dag_to_pipeline(item,db.session,workflow_label={"schedule_type":"once"})   # dag_to_pipeline(item,db.session,workflow_label={"schedule_type":"once"})
         else:
             item.pipeline_file = None
 
+
         # raise Exception('args is not valid')
 
     # 合并上下游关系
     # @pysnooper.snoop(watch_explode=('pipeline'))
-    def merge_upstream(self, pipeline):
+    def merge_upstream(self,pipeline):
         logging.info(pipeline)
 
-        dag_json = {}
+        dag_json={}
         # 根据参数生成args字典。一层嵌套的形式
         for arg in pipeline.__dict__:
-            if len(arg) > 5 and arg[:5] == 'task.':
-                task_upstream = getattr(pipeline, arg)
-                dag_json[arg[5:]] = {
-                    "upstream": task_upstream if task_upstream else []
+            if len(arg)>5 and arg[:5] == 'task.':
+                task_upstream = getattr(pipeline,arg)
+                dag_json[arg[5:]]={
+                    "upstream":task_upstream if task_upstream else []
                 }
         if dag_json:
             pipeline.dag_json = json.dumps(dag_json)
 
     # @pysnooper.snoop(watch_explode=('item'))
     def pre_add(self, item):
-        if not item.project or item.project.type != 'org':
-            project = db.session.query(Project).filter_by(name='public').filter_by(type='org').first()
+        if not item.project or item.project.type!='org':
+            project=db.session.query(Project).filter_by(name='public').filter_by(type='org').first()
             if project:
                 item.project = project
-        # 环境变量不能包含空格
-        if item.global_env:
-            pipeline_global_env = [env.strip() for env in item.global_env.split('\n') if '=' in env.strip()]
-            for index,env in enumerate(pipeline_global_env):
-                env = env.split('=')
-                env = [x.strip() for x in env]
-                pipeline_global_env[index]='='.join(env)
-            item.global_env = '\n'.join(pipeline_global_env)
 
         item.name = item.name.replace('_', '-')[0:54].lower().strip('-')
         item.namespace = json.loads(item.project.expand).get('PIPELINE_NAMESPACE', conf.get('PIPELINE_NAMESPACE'))
         # item.alert_status = ','.join(item.alert_status)
         self.pipeline_args_check(item)
-        item.create_datetime = datetime.datetime.now()
+        item.create_datetime=datetime.datetime.now()
         item.change_datetime = datetime.datetime.now()
         item.cronjob_start_time = datetime.datetime.now().strftime('%Y-%m-%d %H:%M:%S')
         item.parameter = json.dumps({}, indent=4, ensure_ascii=False)
         # 检测crontab格式
-        if item.schedule_type == 'crontab':
-            if not re.match("^[0-9/*]+ [0-9/*]+ [0-9/*]+ [0-9/*]+ [0-9/*]+", item.cron_time):
-                item.cron_time = ''
+        if item.schedule_type=='crontab':
+            if not re.match("^[0-9/*]+ [0-9/*]+ [0-9/*]+ [0-9/*]+ [0-9/*]+",item.cron_time):
+                item.cron_time=''
+
+
 
     # @pysnooper.snoop()
     def pre_update(self, item):
 
         if item.expand:
             core.validate_json(item.expand)
-            item.expand = json.dumps(json.loads(item.expand), indent=4, ensure_ascii=False)
+            item.expand = json.dumps(json.loads(item.expand),indent=4,ensure_ascii=False)
         else:
-            item.expand = '{}'
-
-        # 环境变量不能包含空格
-        if item.global_env:
-            pipeline_global_env = [env.strip() for env in item.global_env.split('\n') if '=' in env.strip()]
-            for index, env in enumerate(pipeline_global_env):
-                env = env.split('=')
-                env = [x.strip() for x in env]
-                pipeline_global_env[index] = '='.join(env)
-            item.global_env = '\n'.join(pipeline_global_env)
-
-
+            item.expand='{}'
         item.name = item.name.replace('_', '-')[0:54].lower()
         item.namespace = json.loads(item.project.expand).get('PIPELINE_NAMESPACE', conf.get('PIPELINE_NAMESPACE'))
         # item.alert_status = ','.join(item.alert_status)
@@ -792,7 +775,7 @@
         self.pipeline_args_check(item)
         item.change_datetime = datetime.datetime.now()
         if item.parameter:
-            item.parameter = json.dumps(json.loads(item.parameter), indent=4, ensure_ascii=False)
+            item.parameter = json.dumps(json.loads(item.parameter),indent=4,ensure_ascii=False)
         else:
             item.parameter = '{}'
 
@@ -800,25 +783,20 @@
             item.cronjob_start_time = datetime.datetime.now().strftime('%Y-%m-%d %H:%M:%S')
 
         # 限制提醒
-        if item.schedule_type == 'crontab':
-            if not item.cron_time or not re.match("^[0-9/*]+ [0-9/*]+ [0-9/*]+ [0-9/*]+ [0-9/*]+", item.cron_time.strip().replace('  ', ' ')):
-                item.cron_time = ''
-
-            org = item.project.org
-            if not org or org == 'public':
-                flash('无法保障公共集群的稳定性，定时任务请选择专门的日更集群项目组', 'warning')
-
-        # 把没必要的存储去掉
-        # with pysnooper.snoop(watch_explode=('node',)):
-        expand = json.loads(item.expand)
-        for node in expand:
-            if 'data' in node and 'args' in node['data'].get("info",{}):
-                del node['data']['info']['args']
-        item.expand = json.dumps(expand)
-
-    def pre_update_web(self, item):
+        if item.schedule_type=='crontab':
+            if not re.match("^[0-9/*]+ [0-9/*]+ [0-9/*]+ [0-9/*]+ [0-9/*]+",item.cron_time.strip().replace('  ',' ')):
+                item.cron_time=''
+            if not item.project.node_selector:
+                flash('无法保障公共集群的稳定性，定时任务请选择专门的日更集群项目组','warning')
+            else:
+                org = item.project.node_selector.replace('org=','')
+                if not org or org=='public':
+                    flash('无法保障公共集群的稳定性，定时任务请选择专门的日更集群项目组','warning')
+
+
+    def pre_update_web(self,item):
         item.dag_json = item.fix_dag_json()
-        item.expand = json.dumps(item.fix_expand(), indent=4, ensure_ascii=False)
+        item.expand = json.dumps(item.fix_expand(),indent=4,ensure_ascii=False)
         db.session.commit()
 
     # 删除前先把下面的task删除了，把里面的运行实例也删除了
@@ -826,10 +804,10 @@
     def pre_delete(self, pipeline):
         db.session.commit()
         if "(废弃)" not in pipeline.describe:
-            pipeline.describe += "(废弃)"
-        pipeline.schedule_type = 'once'
-        pipeline.expand = ""
-        pipeline.dag_json = "{}"
+            pipeline.describe+="(废弃)"
+        pipeline.schedule_type='once'
+        pipeline.expand=""
+        pipeline.dag_json="{}"
         db.session.commit()
 
         back_crds = pipeline.get_workflow()
@@ -846,35 +824,38 @@
     @expose("/my/list/")
     def my(self):
         try:
-            user_id = g.user.id
+            user_id=g.user.id
             if user_id:
                 pipelines = db.session.query(Pipeline).filter_by(created_by_fk=user_id).all()
-                back = []
+                back=[]
                 for pipeline in pipelines:
                     back.append(pipeline.to_json())
-                return json_response(message='success', status=0, result=back)
+                return json_response(message='success',status=0,result=back)
         except Exception as e:
             print(e)
-            return json_response(message=str(e), status=-1, result={})
+            return json_response(message=str(e),status=-1,result={})
+
 
     @expose("/demo/list/")
     def demo(self):
         try:
             pipelines = db.session.query(Pipeline).filter(Pipeline.parameter.contains('"demo": "true"')).all()
-            back = []
+            back=[]
             for pipeline in pipelines:
                 back.append(pipeline.to_json())
-            return json_response(message='success', status=0, result=back)
+            return json_response(message='success',status=0,result=back)
         except Exception as e:
             print(e)
-            return json_response(message=str(e), status=-1, result={})
+            return json_response(message=str(e),status=-1,result={})
+
+
 
     # 删除手动发起的workflow，不删除定时任务发起的workflow
-    def delete_bind_crd(self, crds):
+    def delete_bind_crd(self,crds):
 
         for crd in crds:
             try:
-                run_id = json.loads(crd['labels']).get("run-id", '')
+                run_id = json.loads(crd['labels']).get("run-id",'')
                 if run_id:
                     # 定时任务发起的不能清理
                     run_history = db.session.query(RunHistory).filter_by(run_id=run_id).first()
@@ -882,28 +863,30 @@
                         continue
 
                     db_crd = db.session.query(Workflow).filter_by(name=crd['name']).first()
-                    if db_crd and db_crd.pipeline:
-                        k8s_client = py_k8s.K8s(db_crd.pipeline.project.cluster.get('KUBECONFIG', ''))
+                    pipeline = db_crd.pipeline
+                    if pipeline:
+                        k8s_client = py_k8s.K8s(pipeline.project.cluster.get('KUBECONFIG',''))
                     else:
                         k8s_client = py_k8s.K8s()
 
                     k8s_client.delete_workflow(
-                        all_crd_info=conf.get("CRD_INFO", {}),
+                        all_crd_info = conf.get("CRD_INFO", {}),
                         namespace=crd['namespace'],
-                        run_id=run_id
+                        run_id = run_id
                     )
                     # push_message(conf.get('ADMIN_USER', '').split(','),'%s手动运行新的pipeline %s，进而删除旧的pipeline run-id: %s' % (pipeline.created_by.username,pipeline.describe,run_id,))
                     if db_crd:
-                        db_crd.status = 'Deleted'
+                        db_crd.status='Deleted'
                         db_crd.change_time = datetime.datetime.now().strftime('%Y-%m-%d %H:%M:%S')
                         db.session.commit()
             except Exception as e:
                 print(e)
 
+
     def check_pipeline_perms(user_fun):
         # @pysnooper.snoop()
         def wraps(*args, **kwargs):
-            pipeline_id = int(kwargs.get('pipeline_id', '0'))
+            pipeline_id = int(kwargs.get('pipeline_id','0'))
             if not pipeline_id:
                 response = make_response("pipeline_id not exist")
                 response.status_code = 404
@@ -918,14 +901,14 @@
             if pipeline.project.id in join_projects_id:
                 return user_fun(*args, **kwargs)
 
-            response = make_response("no perms to run pipeline %s" % pipeline_id)
+            response = make_response("no perms to run pipeline %s"%pipeline_id)
             response.status_code = 403
             return response
 
         return wraps
 
     # 保存pipeline正在运行的workflow信息
-    def save_workflow(self, back_crds):
+    def save_workflow(self,back_crds):
         # 把消息加入到源数据库
         for crd in back_crds:
             try:
@@ -939,7 +922,7 @@
                         username = labels['upload-rtx']
 
                     workflow = Workflow(name=crd['name'], namespace=crd['namespace'], create_time=crd['create_time'],
-                                        cluster=labels.get("cluster", ''),
+                                        cluster=labels.get("cluster",''),
                                         status=crd['status'],
                                         annotations=crd['annotations'],
                                         labels=crd['labels'],
@@ -952,10 +935,11 @@
             except Exception as e:
                 print(e)
 
+
     # @event_logger.log_this
     @expose("/run_pipeline/<pipeline_id>", methods=["GET", "POST"])
     @check_pipeline_perms
-    def run_pipeline(self, pipeline_id):
+    def run_pipeline(self,pipeline_id):
         print(pipeline_id)
         pipeline = db.session.query(Pipeline).filter_by(id=pipeline_id).first()
         pipeline.delete_old_task()
@@ -984,7 +968,7 @@
         # return
         print('begin upload and run pipeline %s' % pipeline.name)
         pipeline.version_id = ''
-        crd_name = run_pipeline(pipeline.project.cluster, json.loads(pipeline.pipeline_file))  # 会根据版本号是否为空决定是否上传
+        crd_name = run_pipeline(pipeline.project.cluster,json.loads(pipeline.pipeline_file))   # 会根据版本号是否为空决定是否上传
         pipeline.pipeline_argo_id = crd_name
         db.session.commit()  # 更新
         back_crds = pipeline.get_workflow()
@@ -992,19 +976,17 @@
         # if back_crds:
         #     self.save_workflow(back_crds)
 
-        return redirect("/pipeline_modelview/web/log/%s" % pipeline_id)
+        return redirect("/pipeline_modelview/web/log/%s"%pipeline_id)
         # return redirect(run_url)
-
 
 
     # # @event_logger.log_this
     @expose("/web/<pipeline_id>", methods=["GET"])
-    # @pysnooper.snoop()
-    def web(self, pipeline_id):
+    def web(self,pipeline_id):
         pipeline = db.session.query(Pipeline).filter_by(id=pipeline_id).first()
 
         pipeline.dag_json = pipeline.fix_dag_json()  # 修正 dag_json
-        pipeline.expand = json.dumps(pipeline.fix_expand(), indent=4, ensure_ascii=False)  # 修正 前端expand字段缺失
+        pipeline.expand = json.dumps(pipeline.fix_expand(), indent=4, ensure_ascii=False)   # 修正 前端expand字段缺失
         pipeline.expand = json.dumps(pipeline.fix_position(), indent=4, ensure_ascii=False)  # 修正 节点中心位置到视图中间
 
         # # 自动排版
@@ -1020,16 +1002,18 @@
         #     except Exception as e:
         #         print(e)
 
+
         db.session.commit()
         print(pipeline_id)
-        url = '/static/appbuilder/vison/index.html?pipeline_id=%s' % pipeline_id  # 前后端集成完毕，这里需要修改掉
-        return redirect('/frontend/showOutLink?url=%s' % urllib.parse.quote(url, safe=""))
+        url = '/static/appbuilder/vison/index.html?pipeline_id=%s'%pipeline_id  # 前后端集成完毕，这里需要修改掉
+        return redirect('/frontend/showOutLink?url=%s'%urllib.parse.quote(url, safe=""))
         # 返回模板
         # return self.render_template('link.html', data=data)
 
+
     # # @event_logger.log_this
     @expose("/web/log/<pipeline_id>", methods=["GET"])
-    def web_log(self, pipeline_id):
+    def web_log(self,pipeline_id):
         pipeline = db.session.query(Pipeline).filter_by(id=pipeline_id).first()
         namespace = pipeline.namespace
         workflow_name = pipeline.pipeline_argo_id
@@ -1039,32 +1023,30 @@
 
     # # @event_logger.log_this
     @expose("/web/monitoring/<pipeline_id>", methods=["GET"])
-    def web_monitoring(self, pipeline_id):
+    def web_monitoring(self,pipeline_id):
         pipeline = db.session.query(Pipeline).filter_by(id=int(pipeline_id)).first()
         if pipeline.run_id:
             url = "http://"+pipeline.project.cluster.get('HOST', request.host)+conf.get('GRAFANA_TASK_PATH')+ pipeline.name
             return redirect(url)
         else:
-            flash('no running instance', 'warning')
-            return redirect('/pipeline_modelview/web/%s' % pipeline.id)
+            flash('no running instance','warning')
+            return redirect('/pipeline_modelview/web/%s'%pipeline.id)
 
     # # @event_logger.log_this
     @expose("/web/pod/<pipeline_id>", methods=["GET"])
-    def web_pod(self, pipeline_id):
+    def web_pod(self,pipeline_id):
         pipeline = db.session.query(Pipeline).filter_by(id=pipeline_id).first()
-        return redirect(f'/k8s/web/search/{pipeline.project.cluster["NAME"]}/{conf.get("PIPELINE_NAMESPACE")}/{pipeline.name.replace("_", "-").lower()}')
-
-        # data = {
-        #     "url": "//" + pipeline.project.cluster.get('HOST', request.host) + conf.get('K8S_DASHBOARD_CLUSTER') + '#/search?namespace=%s&q=%s' % (conf.get('PIPELINE_NAMESPACE'), pipeline.name.replace('_', '-').lower()),
-        #     "target":"div.kd-chrome-container.kd-bg-background",
-        #     "delay":500,
-        #     "loading": True
-        # }
-        # # 返回模板
-        # if pipeline.project.cluster['NAME'] == conf.get('ENVIRONMENT'):
-        #     return self.render_template('link.html', data=data)
-        # else:
-        #     return self.render_template('external_link.html', data=data)
+        data = {
+            "url": "http://" + pipeline.project.cluster.get('HOST', request.host) + conf.get('K8S_DASHBOARD_CLUSTER') + '#/search?namespace=%s&q=%s' % (conf.get('PIPELINE_NAMESPACE'), pipeline.name.replace('_', '-').lower()),
+            "target":"div.kd-chrome-container.kd-bg-background",
+            "delay":500,
+            "loading": True
+        }
+        # 返回模板
+        if pipeline.project.cluster['NAME']==conf.get('ENVIRONMENT'):
+            return self.render_template('link.html', data=data)
+        else:
+            return self.render_template('external_link.html', data=data)
 
     @expose("/web/runhistory/<pipeline_id>", methods=["GET"])
     def web_runhistory(self,pipeline_id):
@@ -1081,7 +1063,7 @@
 
 
     # @pysnooper.snoop(watch_explode=('expand'))
-    def copy_db(self, pipeline):
+    def copy_db(self,pipeline):
         new_pipeline = pipeline.clone()
         expand = json.loads(pipeline.expand) if pipeline.expand else {}
         new_pipeline.name = new_pipeline.name.replace('_', '-') + "-" + uuid.uuid4().hex[:4]
@@ -1118,25 +1100,25 @@
 
     # # @event_logger.log_this
     @expose("/copy_pipeline/<pipeline_id>", methods=["GET", "POST"])
-    def copy_pipeline(self, pipeline_id):
+    def copy_pipeline(self,pipeline_id):
         print(pipeline_id)
-        message = ''
+        message=''
         try:
             pipeline = db.session.query(Pipeline).filter_by(id=pipeline_id).first()
             new_pipeline = self.copy_db(pipeline)
-            # return jsonify(new_pipeline.to_json())
-            return redirect('/pipeline_modelview/web/%s'%new_pipeline.id)
+            return jsonify(new_pipeline.to_json())
+            # return redirect('/pipeline_modelview/web/%s'%new_pipeline.id)
         except InvalidRequestError:
             db.session.rollback()
         except Exception as e:
             logging.error(e)
-            message = str(e)
-        response = make_response("copy pipeline %s error: %s" % (pipeline_id, message))
+            message=str(e)
+        response = make_response("copy pipeline %s error: %s" % (pipeline_id,message))
         response.status_code = 500
         return response
 
     @action(
-        "copy", __("Copy Pipeline"), confirmation=__('Copy Pipeline'), icon="fa-copy", multiple=True, single=False
+        "copy", __("Copy Pipeline"), confirmation=__('Copy Pipeline'), icon="fa-copy",multiple=True, single=False
     )
     def copy(self, pipelines):
         if not isinstance(pipelines, list):
@@ -1158,21 +1140,19 @@
     # base_order = ("changed_on", "desc")
     # order_columns = ['changed_on']
 
-
 appbuilder.add_view_no_menu(Pipeline_ModelView)
 
 
 # 添加api
-class Pipeline_ModelView_Api(Pipeline_ModelView_Base, MyappModelRestApi):
+class Pipeline_ModelView_Api(Pipeline_ModelView_Base,MyappModelRestApi):
     datamodel = SQLAInterface(Pipeline)
     route_base = '/pipeline_modelview/api'
     # show_columns = ['project','name','describe','namespace','schedule_type','cron_time','node_selector','depends_on_past','max_active_runs','parallelism','global_env','dag_json','pipeline_file_html','pipeline_argo_id','version_id','run_id','created_by','changed_by','created_on','changed_on','expand']
-    list_columns = ['id', 'project', 'pipeline_url', 'creator', 'modified']
-    add_columns = ['project', 'name', 'describe']
-    edit_columns = ['project', 'name', 'describe', 'schedule_type', 'cron_time', 'depends_on_past', 'max_active_runs',
-                    'expired_limit','parallelism', 'dag_json', 'global_env', 'alert_status', 'alert_user', 'expand', 'parameter',
-                    'cronjob_start_time']
-    related_views = [Task_ModelView_Api, ]
+    list_columns = ['id','project','pipeline_url','creator','modified']
+    add_columns = ['project','name','describe']
+    edit_columns = ['project','name','describe','schedule_type','cron_time','depends_on_past','max_active_runs','parallelism','dag_json','global_env','alert_status','alert_user','expand','parameter','cronjob_start_time']
+
+    related_views = [Task_ModelView_Api,]
 
     def pre_add_web(self):
         self.default_filter = {
@@ -1182,7 +1162,10 @@
     add_form_query_rel_fields = {
         "project": [["name", Project_Join_Filter, 'org']]
     }
-    edit_form_query_rel_fields = add_form_query_rel_fields
-
-
-appbuilder.add_api(Pipeline_ModelView_Api)+    edit_form_query_rel_fields=add_form_query_rel_fields
+
+
+appbuilder.add_api(Pipeline_ModelView_Api)
+
+
+
